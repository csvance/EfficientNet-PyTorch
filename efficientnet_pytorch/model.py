import torch
from torch import nn
from torch.nn import functional as F

from .utils import (
    round_filters,
    round_repeats,
    drop_connect,
    get_same_padding_conv2d,
    get_model_params,
    efficientnet_params,
    load_pretrained_weights,
    Swish,
    MemoryEfficientSwish,
    calculate_output_image_size
)

class MBConvBlock(nn.Module):
    """
    Mobile Inverted Residual Bottleneck Block

    Args:
        block_args (namedtuple): BlockArgs, see above
        global_params (namedtuple): GlobalParam, see above

    Attributes:
        has_se (bool): Whether the block contains a Squeeze and Excitation layer.
    """

    def __init__(self, block_args, global_params, image_size=None):
        super().__init__()
        self._block_args = block_args
        self._bn_mom = 1 - global_params.batch_norm_momentum
        self._bn_eps = global_params.batch_norm_epsilon
        self.has_se = (self._block_args.se_ratio is not None) and (0 < self._block_args.se_ratio <= 1)
        self.id_skip = block_args.id_skip  # skip connection and drop connect


        # Expansion phase
        inp = self._block_args.input_filters  # number of input channels
        oup = self._block_args.input_filters * self._block_args.expand_ratio  # number of output channels
        if self._block_args.expand_ratio != 1:
            Conv2d = get_same_padding_conv2d(image_size=image_size)
            self._expand_conv = Conv2d(in_channels=inp, out_channels=oup, kernel_size=1, bias=False)
            self._bn0 = nn.BatchNorm2d(num_features=oup, momentum=self._bn_mom, eps=self._bn_eps)
            # image_size = calculate_output_image_size(image_size, 1) <-- this would do nothing
        
        # Depthwise convolution phase
        k = self._block_args.kernel_size
        s = self._block_args.stride
        Conv2d = get_same_padding_conv2d(image_size=image_size)
        self._depthwise_conv = Conv2d(
            in_channels=oup, out_channels=oup, groups=oup,  # groups makes it depthwise
            kernel_size=k, stride=s, bias=False)
        self._bn1 = nn.BatchNorm2d(num_features=oup, momentum=self._bn_mom, eps=self._bn_eps)
        image_size = calculate_output_image_size(image_size, s)

        # Squeeze and Excitation layer, if desired
        if self.has_se:
            Conv2d = get_same_padding_conv2d(image_size=(1,1))
            num_squeezed_channels = max(1, int(self._block_args.input_filters * self._block_args.se_ratio))
            self._se_reduce = Conv2d(in_channels=oup, out_channels=num_squeezed_channels, kernel_size=1)
            self._se_expand = Conv2d(in_channels=num_squeezed_channels, out_channels=oup, kernel_size=1)

        # Output phase
        final_oup = self._block_args.output_filters
        Conv2d = get_same_padding_conv2d(image_size=image_size)
        self._project_conv = Conv2d(in_channels=oup, out_channels=final_oup, kernel_size=1, bias=False)
        self._bn2 = nn.BatchNorm2d(num_features=final_oup, momentum=self._bn_mom, eps=self._bn_eps)
        self._swish = MemoryEfficientSwish()

    def forward(self, inputs, drop_connect_rate=None):
        """
        :param inputs: input tensor
        :param drop_connect_rate: drop connect rate (float, between 0 and 1)
        :return: output of block
        """

        # Expansion and Depthwise Convolution
        x = inputs
        if self._block_args.expand_ratio != 1:
            x = self._swish(self._bn0(self._expand_conv(inputs)))
        x = self._swish(self._bn1(self._depthwise_conv(x)))

        # Squeeze and Excitation
        if self.has_se:
            x_squeezed = F.adaptive_avg_pool2d(x, 1)
            x_squeezed = self._se_expand(self._swish(self._se_reduce(x_squeezed)))
            x = torch.sigmoid(x_squeezed) * x

        x = self._bn2(self._project_conv(x))

        # Skip connection and drop connect
        input_filters, output_filters = self._block_args.input_filters, self._block_args.output_filters
        if self.id_skip and self._block_args.stride == 1 and input_filters == output_filters:
            if drop_connect_rate:
                x = drop_connect(x, p=drop_connect_rate, training=self.training)
            x = x + inputs  # skip connection
        return x

    def set_swish(self, memory_efficient=True):
        """Sets swish function as memory efficient (for training) or standard (for export)"""
        self._swish = MemoryEfficientSwish() if memory_efficient else Swish()


class EfficientNet(nn.Module):
    """
    An EfficientNet model. Most easily loaded with the .from_name or .from_pretrained methods

    Args:
        blocks_args (list): A list of BlockArgs to construct blocks
        global_params (namedtuple): A set of GlobalParams shared between blocks

    Example:
        model = EfficientNet.from_pretrained('efficientnet-b0')

    """

    def __init__(self, blocks_args=None, global_params=None):
        super().__init__()
        assert isinstance(blocks_args, list), 'blocks_args should be a list'
        assert len(blocks_args) > 0, 'block args must be greater than 0'
        self._global_params = global_params
        self._blocks_args = blocks_args

        # Batch norm parameters
        bn_mom = 1 - self._global_params.batch_norm_momentum
        bn_eps = self._global_params.batch_norm_epsilon

        # Get stem static or dynamic convolution depending on image size
        image_size = global_params.image_size
        Conv2d = get_same_padding_conv2d(image_size=global_params.image_size)

        # Stem
        in_channels = 3  # rgb
        out_channels = round_filters(32, self._global_params)  # number of output channels
        self._conv_stem = Conv2d(in_channels, out_channels, kernel_size=3, stride=2, bias=False)
        self._bn0 = nn.BatchNorm2d(num_features=out_channels, momentum=bn_mom, eps=bn_eps)
        image_size = calculate_output_image_size(image_size, 2)

        # Build blocks
        self._blocks = nn.ModuleList([])
        for block_args in self._blocks_args:

            # Update block input and output filters based on depth multiplier.
            block_args = block_args._replace(
                input_filters=round_filters(block_args.input_filters, self._global_params),
                output_filters=round_filters(block_args.output_filters, self._global_params),
                num_repeat=round_repeats(block_args.num_repeat, self._global_params)
            )

            # The first block needs to take care of stride and filter size increase.
            self._blocks.append(MBConvBlock(block_args, self._global_params, image_size=image_size))
            image_size = calculate_output_image_size(image_size, block_args.stride)
            if block_args.num_repeat > 1:
                block_args = block_args._replace(input_filters=block_args.output_filters, stride=1)
            for _ in range(block_args.num_repeat - 1):
                self._blocks.append(MBConvBlock(block_args, self._global_params, image_size=image_size))
                # image_size = calculate_output_image_size(image_size, block_args.stride)  # ?

        # Head
        in_channels = block_args.output_filters  # output of final block
        out_channels = round_filters(1280, self._global_params)
        Conv2d = get_same_padding_conv2d(image_size=image_size)
        self._conv_head = Conv2d(in_channels, out_channels, kernel_size=1, bias=False)
        self._bn1 = nn.BatchNorm2d(num_features=out_channels, momentum=bn_mom, eps=bn_eps)

        # Final linear layer
        self._avg_pooling = nn.AdaptiveAvgPool2d(1)
        self._dropout = nn.Dropout(self._global_params.dropout_rate)
        self._fc = nn.Linear(out_channels, self._global_params.num_classes)
        self._swish = MemoryEfficientSwish()

    def set_swish(self, memory_efficient=True):
        """Sets swish function as memory efficient (for training) or standard (for export)"""
        self._swish = MemoryEfficientSwish() if memory_efficient else Swish()
        for block in self._blocks:
            block.set_swish(memory_efficient)


    def extract_features(self, inputs):
        """ Returns output of the final convolution layer """

        # Stem
        x = self._swish(self._bn0(self._conv_stem(inputs)))

        # Blocks
        for idx, block in enumerate(self._blocks):
            drop_connect_rate = self._global_params.drop_connect_rate
            if drop_connect_rate:
                drop_connect_rate *= float(idx) / len(self._blocks)
            x = block(x, drop_connect_rate=drop_connect_rate)

        # Head
        x = self._swish(self._bn1(self._conv_head(x)))

        return x

    def forward(self, inputs):
        """ Calls extract_features to extract features, applies final linear layer, and returns logits. """
        bs = inputs.size(0)
        # Convolution layers
        x = self.extract_features(inputs)

        # Pooling and final linear layer
        x = self._avg_pooling(x)
        x = x.view(bs, -1)
        x = self._dropout(x)
        x = self._fc(x)
        return x

    @classmethod
    def from_name(cls, model_name, override_params=None):
        cls._check_model_name_is_valid(model_name)
        blocks_args, global_params = get_model_params(model_name, override_params)
        return cls(blocks_args, global_params)

    @classmethod
    def from_pretrained(cls, model_name, advprop=False, num_classes=1000, in_channels=3):
        model = cls.from_name(model_name, override_params={'num_classes': num_classes})
        load_pretrained_weights(model, model_name, load_fc=(num_classes == 1000), advprop=advprop)
<<<<<<< HEAD
        model._change_in_channels(in_channels)
=======
        if in_channels != 3:
            Conv2d = get_same_padding_conv2d(image_size=model._global_params.image_size)
            out_channels = round_filters(32, model._global_params)
            model._conv_stem = Conv2d(in_channels, out_channels, kernel_size=3, stride=2, bias=False)
>>>>>>> 87b35b51
        return model
    
    @classmethod
    def get_image_size(cls, model_name):
        cls._check_model_name_is_valid(model_name)
        _, _, res, _ = efficientnet_params(model_name)
        return res

    @classmethod
    def _check_model_name_is_valid(cls, model_name):
        """ Validates model name. """ 
        valid_models = ['efficientnet-b'+str(i) for i in range(9)]
        if model_name not in valid_models:
            raise ValueError('model_name should be one of: ' + ', '.join(valid_models))

    def _change_in_channels(model, in_channels):
        if in_channels != 3:
            Conv2d = get_same_padding_conv2d(image_size = model._global_params.image_size)
            out_channels = round_filters(32, model._global_params)
            model._conv_stem = Conv2d(in_channels, out_channels, kernel_size=3, stride=2, bias=False)<|MERGE_RESOLUTION|>--- conflicted
+++ resolved
@@ -219,14 +219,7 @@
     def from_pretrained(cls, model_name, advprop=False, num_classes=1000, in_channels=3):
         model = cls.from_name(model_name, override_params={'num_classes': num_classes})
         load_pretrained_weights(model, model_name, load_fc=(num_classes == 1000), advprop=advprop)
-<<<<<<< HEAD
         model._change_in_channels(in_channels)
-=======
-        if in_channels != 3:
-            Conv2d = get_same_padding_conv2d(image_size=model._global_params.image_size)
-            out_channels = round_filters(32, model._global_params)
-            model._conv_stem = Conv2d(in_channels, out_channels, kernel_size=3, stride=2, bias=False)
->>>>>>> 87b35b51
         return model
     
     @classmethod
